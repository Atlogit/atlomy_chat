name: Production Deployment to EC2

on:
  workflow_dispatch:
  workflow_run:
    workflows: ["Docker Build and Registry Push"]
    types: [completed]
    branches: [production]
  workflow_dispatch:  # Add manual trigger
    inputs:
      force_deploy:
        description: 'Force deployment without Docker Build workflow'
        required: false
        type: boolean
        default: false

permissions:
  actions: read
  contents: read
  packages: read
  id-token: write

jobs:
  debug-workflow-trigger:
    runs-on: ubuntu-latest
    if: |
      github.event_name == 'workflow_dispatch' ||
      (github.event_name == 'workflow_run' && github.event.workflow_run.conclusion == 'success')
    steps:
      - name: Debug Trigger Event
        env:
          GITHUB_CONTEXT: ${{ toJson(github) }}
          EVENT_CONTEXT: ${{ toJson(github.event) }}
        run: |
          echo "=== Workflow Trigger Debug ==="
          echo "Event name: ${{ github.event_name }}"
          if [ "${{ github.event_name }}" = "workflow_run" ]; then
            echo "=== Workflow Run Details ==="
            echo "Workflow Run ID: ${{ github.event.workflow_run.id }}"
            echo "Workflow Name: ${{ github.event.workflow_run.name }}"
            echo "Head Branch: ${{ github.event.workflow_run.head_branch }}"
            echo "Conclusion: ${{ github.event.workflow_run.conclusion }}"
          fi
          if [ "${{ github.event_name }}" = "workflow_dispatch" ]; then
            echo "=== Workflow Dispatch Details ==="
            echo "Sender: ${{ github.actor }}"
            echo "Ref: ${{ github.ref }}"
          fi
          echo "Repository: ${{ github.repository }}"
          echo "=== Full Event Context ==="
          echo "$EVENT_CONTEXT"

  deploy-to-ec2:
    needs: debug-workflow-trigger
<<<<<<< HEAD
    if: |
      (github.event_name == 'workflow_dispatch') ||
      (github.event.workflow_run.conclusion == 'success' && 
       github.event.workflow_run.name == 'Docker Build and Registry Push' &&
       (github.event.workflow_run.head_branch == 'production' || 
        contains(github.event.workflow_run.head_branch, 'production')))
=======
>>>>>>> 4203b10c
    runs-on: ubuntu-latest
    permissions:
      contents: read
      packages: read
      id-token: write

    steps:
      - name: Checkout repository
        uses: actions/checkout@v4
        with:
          ref: production
          fetch-depth: 0

      - name: Verbose Branch Verification
        run: |
          echo "Current Branch: $(git branch --show-current)"
          git branch -a
          git log -1

      - name: Set up Python
        uses: actions/setup-python@v4
        with:
          python-version: '3.9'

      - name: Install Python dependencies
        run: |
          python -m pip install --upgrade pip
          pip install boto3 botocore awscli

      - name: Configure AWS Credentials with OIDC
        uses: aws-actions/configure-aws-credentials@v4
        with:
          role-to-assume: ${{ secrets.AWS_OIDC_ROLE_ARN }}
          aws-region: us-east-1

      - name: Retrieve Production Secrets from AWS Secrets Manager
        id: get-secrets
        run: |
          secrets=$(aws secretsmanager get-secret-value --secret-id amta-production-secrets --query SecretString --output text)
          
          redis_url=$(echo $secrets | jq -r '.REDIS_URL')
          bedrock_model_id=$(echo $secrets | jq -r '.BEDROCK_MODEL_ID')
          
          echo "::add-mask::$redis_url"
          echo "::add-mask::$bedrock_model_id"
          
          echo "REDIS_URL=$redis_url" >> $GITHUB_OUTPUT
          echo "BEDROCK_MODEL_ID=$bedrock_model_id" >> $GITHUB_OUTPUT

      - name: Pull latest Docker image from GitHub Registry
        run: |
          echo ${{ secrets.GITHUB_TOKEN }} | docker login ghcr.io -u ${{ github.actor }} --password-stdin
          docker pull ghcr.io/${{ github.repository }}:production

      - name: Prepare deployment configuration
        env:
          REDIS_URL: ${{ steps.get-secrets.outputs.REDIS_URL }}
          BEDROCK_MODEL_ID: ${{ steps.get-secrets.outputs.BEDROCK_MODEL_ID }}
        run: |
          mkdir -p ./deploy_config
          echo "DEPLOYMENT_MODE=production" > ./deploy_config/deployment.env
          echo "REDIS_URL=$REDIS_URL" >> ./deploy_config/deployment.env
          echo "BEDROCK_MODEL_ID=$BEDROCK_MODEL_ID" >> ./deploy_config/deployment.env
          chmod 600 ./deploy_config/deployment.env

      - name: Run configuration validator
        run: |
          python config_validator.py .env.production
        env:
          DEPLOYMENT_MODE: production
          AWS_DEFAULT_REGION: us-east-1

      - name: Deploy to EC2 via SSH
        env:
          EC2_SSH_KEY: ${{ secrets.EC2_SSH_PRIVATE_KEY }}
          EC2_HOST: ${{ secrets.EC2_HOST }}
          EC2_USER: ${{ secrets.EC2_USER }}
          REDIS_URL: ${{ steps.get-secrets.outputs.REDIS_URL }}
          BEDROCK_MODEL_ID: ${{ steps.get-secrets.outputs.BEDROCK_MODEL_ID }}
        run: |
          mkdir -p ~/.ssh
          echo "$EC2_SSH_KEY" > ~/.ssh/ec2_key
          chmod 600 ~/.ssh/ec2_key
          ssh-keyscan -H $EC2_HOST >> ~/.ssh/known_hosts

          # Ensure secure project directory
          ssh -o StrictHostKeyChecking=no -i ~/.ssh/ec2_key $EC2_USER@$EC2_HOST << SETUP_EOF
            mkdir -p /home/ec2-user/atlomy_chat
            chmod 750 /home/ec2-user/atlomy_chat
          SETUP_EOF

          # Securely copy deployment files
          scp -o StrictHostKeyChecking=no -i ~/.ssh/ec2_key \
              ./deploy_config/deployment.env \
              $EC2_USER@$EC2_HOST:/home/ec2-user/atlomy_chat/.env

          scp -o StrictHostKeyChecking=no -i ~/.ssh/ec2_key \
              docker-compose.yml \
              $EC2_USER@$EC2_HOST:/home/ec2-user/atlomy_chat/docker-compose.yml

          # Enhanced deployment script
          ssh -o StrictHostKeyChecking=no -i ~/.ssh/ec2_key $EC2_USER@$EC2_HOST << DEPLOY_EOF
            cd /home/ec2-user/atlomy_chat
            
            # Comprehensive logging
            echo "Deployment started at \$(date)" >> deployment.log
            
            # Secure login to registries
            docker login ghcr.io -u ${{ github.actor }} -p ${{ secrets.GITHUB_TOKEN }} >> deployment.log 2>&1
            
            # Pull and deploy
            docker pull ghcr.io/${{ github.repository }}:production >> deployment.log 2>&1
            docker-compose down >> deployment.log 2>&1
            docker-compose up -d >> deployment.log 2>&1
            
            # Enhanced status checks
            docker-compose ps >> deployment.log 2>&1
            
            echo "Deployment completed at \$(date)" >> deployment.log
          DEPLOY_EOF

      - name: Verify Deployment
        env:
          EC2_SSH_KEY: ${{ secrets.EC2_SSH_PRIVATE_KEY }}
          EC2_HOST: ${{ secrets.EC2_HOST }}
          EC2_USER: ${{ secrets.EC2_USER }}
        run: |
          ssh -o StrictHostKeyChecking=no -i ~/.ssh/ec2_key $EC2_USER@$EC2_HOST << VERIFY_EOF
            cd /home/ec2-user/atlomy_chat
            
            # Comprehensive health verification
            docker-compose ps
            
            # Health check with enhanced timeout and logging
            timeout 60s curl -f http://localhost:8000/health || {
              echo "Critical: Health check failed"
              docker-compose logs --tail=50 >> health_check_failure.log
              exit 1
            }
          VERIFY_EOF<|MERGE_RESOLUTION|>--- conflicted
+++ resolved
@@ -52,15 +52,12 @@
 
   deploy-to-ec2:
     needs: debug-workflow-trigger
-<<<<<<< HEAD
     if: |
       (github.event_name == 'workflow_dispatch') ||
       (github.event.workflow_run.conclusion == 'success' && 
        github.event.workflow_run.name == 'Docker Build and Registry Push' &&
        (github.event.workflow_run.head_branch == 'production' || 
         contains(github.event.workflow_run.head_branch, 'production')))
-=======
->>>>>>> 4203b10c
     runs-on: ubuntu-latest
     permissions:
       contents: read
